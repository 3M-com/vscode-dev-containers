--- conflicted
+++ resolved
@@ -1,4 +1,3 @@
-<<<<<<< HEAD
 version: '3'
 
 services:
@@ -24,32 +23,4 @@
     ports: 
       - 5432:5432
     environment:
-      POSTGRES_PASSWORD: LocalPassword
-=======
-version: '3'
-
-services:
-  app:
-    build: 
-      context: ..
-      dockerfile: .devcontainer/Dockerfile
-
-    volumes:
-      - ..:/workspace
-      # This lets you avoid setting up Git again in the container
-      - ~/.gitconfig:/root/.gitconfig
-
-    # Overrides default command so things don't shut down after the process ends.
-    command: sleep infinity
-    
-    links: 
-      - db
-    
-  db:
-    image: postgres
-    restart: always
-    ports: 
-      - 5432:5432
-    environment:
-      POSTGRES_PASSWORD: LocalPassword
->>>>>>> 08b25d12
+      POSTGRES_PASSWORD: LocalPassword