--- conflicted
+++ resolved
@@ -4,11 +4,8 @@
 		"latest": false,
 		"rootDistro": "debian",
 		"parent": "java",
-<<<<<<< HEAD
+		"parentVariant": "11",
 		"architectures": ["linux/amd64", "linux/arm64"],
-=======
-		"parentVariant": "11",
->>>>>>> 2f29c8e5
 		"tags": [
 			"java:${VERSION}-8"
 		]
