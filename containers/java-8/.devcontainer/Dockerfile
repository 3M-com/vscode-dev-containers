#-------------------------------------------------------------------------------------------------------------
# Copyright (c) Microsoft Corporation. All rights reserved.
# Licensed under the MIT License. See https://go.microsoft.com/fwlink/?linkid=2090316 for license information.
#-------------------------------------------------------------------------------------------------------------

FROM openjdk:8-jdk

# Or your actual UID, GID on Linux if not the default 1000
ARG USERNAME=vscode
ARG USER_UID=1000
ARG USER_GID=$USER_UID

# Configure apt
ENV DEBIAN_FRONTEND=noninteractive
RUN apt-get update \
<<<<<<< HEAD
    && apt-get -y install --no-install-recommends apt-utils 2>&1 \
    #
    # Create a non-root user to use if preferred - see https://aka.ms/vscode-remote/containers/non-root-user.
    && groupadd --gid $USER_GID $USERNAME \
    && useradd -s /bin/bash --uid $USER_UID --gid $USER_GID -m $USERNAME \
    # [Optional] Uncomment the next three lines to add sudo support
    # && apt-get install -y sudo \
    # && echo $USERNAME ALL=\(root\) NOPASSWD:ALL > /etc/sudoers.d/$USERNAME \
    # && chmod 0440 /etc/sudoers.d/$USERNAME \
    #
    # Verify git, needed tools installed
    && apt-get -y install git procps curl lsb-release
=======
    && apt-get -y install --no-install-recommends apt-utils dialog 2>&1

# Verify git, needed tools installed
RUN apt-get -y install git procps curl lsb-release
>>>>>>> 3d4a73e0

#-------------------Uncomment the following steps to install Maven CLI Tools----------------------------------
# ARG MAVEN_VERSION=3.6.1
# ARG MAVEN_SHA=b4880fb7a3d81edd190a029440cdf17f308621af68475a4fe976296e71ff4a4b546dd6d8a58aaafba334d309cc11e638c52808a4b0e818fc0fd544226d952544
# RUN mkdir -p /usr/share/maven /usr/share/maven/ref \
#   && curl -fsSL -o /tmp/apache-maven.tar.gz https://apache.osuosl.org/maven/maven-3/${MAVEN_VERSION}/binaries/apache-maven-${MAVEN_VERSION}-bin.tar.gz \
#   && echo "${MAVEN_SHA} /tmp/apache-maven.tar.gz" | sha512sum -c - \
#   && tar -xzf /tmp/apache-maven.tar.gz -C /usr/share/maven --strip-components=1 \
#   && rm -f /tmp/apache-maven.tar.gz \
#   && ln -s /usr/share/maven/bin/mvn /usr/bin/mvn
# COPY maven-settings.xml /usr/share/maven/ref/
# ENV MAVEN_HOME /usr/share/maven
# ENV MAVEN_CONFIG /root/.m2
#-------------------------------------------------------------------------------------------------------------

#-------------------Uncomment the following steps to install Gradle CLI Tools---------------------------------
# ENV GRADLE_HOME /opt/gradle
# ENV GRADLE_VERSION 5.4.1
# ARG GRADLE_DOWNLOAD_SHA256=7bdbad1e4f54f13c8a78abc00c26d44dd8709d4aedb704d913fb1bb78ac025dc
# RUN curl -sSL --output gradle.zip "https://services.gradle.org/distributions/gradle-${GRADLE_VERSION}-bin.zip" \
#     && echo "${GRADLE_DOWNLOAD_SHA256} *gradle.zip" | sha256sum --check - \
#     && unzip gradle.zip \
#     && rm gradle.zip \
#     && mv "gradle-${GRADLE_VERSION}" "${GRADLE_HOME}/" \
#     && ln -s "${GRADLE_HOME}/bin/gradle" /usr/bin/gradle
#-------------------------------------------------------------------------------------------------------------

# Clean up
RUN apt-get autoremove -y \
    && apt-get clean -y \
    && rm -rf /var/lib/apt/lists/*
ENV DEBIAN_FRONTEND=

# Allow for a consistant java home location for settings - image is changing over time
RUN if [ ! -d "/docker-java-home" ]; then ln -s "${JAVA_HOME}" /docker-java-home; fi<|MERGE_RESOLUTION|>--- conflicted
+++ resolved
@@ -13,8 +13,7 @@
 # Configure apt
 ENV DEBIAN_FRONTEND=noninteractive
 RUN apt-get update \
-<<<<<<< HEAD
-    && apt-get -y install --no-install-recommends apt-utils 2>&1 \
+    && apt-get -y install --no-install-recommends apt-utils dialog 2>&1 \
     #
     # Create a non-root user to use if preferred - see https://aka.ms/vscode-remote/containers/non-root-user.
     && groupadd --gid $USER_GID $USERNAME \
@@ -26,12 +25,6 @@
     #
     # Verify git, needed tools installed
     && apt-get -y install git procps curl lsb-release
-=======
-    && apt-get -y install --no-install-recommends apt-utils dialog 2>&1
-
-# Verify git, needed tools installed
-RUN apt-get -y install git procps curl lsb-release
->>>>>>> 3d4a73e0
 
 #-------------------Uncomment the following steps to install Maven CLI Tools----------------------------------
 # ARG MAVEN_VERSION=3.6.1
