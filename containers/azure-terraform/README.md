# Azure Terraform (Community)

## Summary

[Terraform](https://www.terraform.io/) is an open-source tool that provides the ability to build, change, and version infrastructure as code using declarative configuration files with HashiCorp Configuration Language (HCL).

This recipe allows you to get going quickly with Terraform in Azure. Includes Terraform, the Azure CLI, the Docker CLI (for testing locally), Node.js for Cloud Shell, and related extensions and dependencies.

| Metadata | Value |  
|----------|-------|
<<<<<<< HEAD
| *Contributors* | [Carlos Mendible](https://github.com/cmendible), [Charles Zipp](https://github.com/charleszipp), [Lila Molyva](https://github.com/norelina), [Tas Devani](https://github.com/tasdevani21)  |
=======
| *Contributors* | [Carlos Mendible](https://github.com/cmendible) |
| *Categories* | Community, Azure, Other |
>>>>>>> 634e7bed
| *Definition type* | Dockerfile |
| *Works in Codespaces* | Yes |
| *Container host OS support* | Linux, macOS, Windows |
| *Container OS* | Debian |
| *Languages, platforms* | Azure, Terraform |

## Using this definition with an existing folder

While technically optional, this definition includes the Azure Terraform extension which requires a few pre-requisites:

- [Azure Subscription](https://azure.microsoft.com): A current Azure subscription or a [free trial](https://azure.microsoft.com/en-us/free/) account needed.

You can also choose the specific version of Terraform installed by updating the following line in `.devcontainer/devcontainer.json`:

```Dockerfile
"arg": {
<<<<<<< HEAD
   "TERRAFORM_VERSION": "0.14.5"
   "TFLINT_VERSION": "0.24.1",
=======
   "TERRAFORM_VERSION": "0.12.16"
   "TFLINT_VERSION": "0.8.2",
   "TERRAGRUNT_VERSION": "0.28.1"
>>>>>>> 634e7bed
   "INSTALL_AZURE_CLI": "true",
   "INSTALL_DOCKER": "true",
   "INSTALL_NODE": "true"
}
```

If you plan to use the Azure Cloud Shell for all of your Terraform operations, you can set `"INSTALL_DOCKER": "false"`. Conversely, if you do not plan to use Cloud Shell, you can set `"INSTALL_DOCKER": "false"`. By default, both are installed so you can decide later.

Beyond `git`, this `Dockerfile` includes `zsh`, [Oh My Zsh!](https://ohmyz.sh/), a non-root `vscode` user with `sudo` access, and a set of common dependencies for development.

### Adding the definition to your project

1. If this is your first time using a development container, please follow the [getting started steps](https://aka.ms/vscode-remote/containers/getting-started) to set up your machine.

2. To use VS Code's copy of this definition:
   1. Start VS Code and open your project folder.
   2. Open the Command Palette with `Ctrl/CMD+Shift+P` or press <kbd>F1</kbd> and select **Remote-Containers: Add Development Container Configuration Files.
   3. Select the **Azure Terraform** definition.

3. To use latest-and-greatest copy of this definition from the repository:
   1. Clone this repository.
   2. Copy the contents of `containers/azure-terraform/.devcontainer` to the root of your project folder.
   3. Start VS Code and open your project folder.

4. After following step 2 or 3, the contents of the `.devcontainer` folder in your project can be adapted to meet your needs.

5. Open the Command Palette with `Ctrl/CMD+Shift+P` or press <kbd>F1</kbd> and run **Remote-Containers: Reopen Folder in Container** to start using the definition.

## Testing the Definition

This definition includes some test code that will help you verify it is working as expected on your system. Follow these steps:

1. Follow steps 1-4 from the above [section](#adding-the-definition-to-your-project).
2. Fill in the values for the environment variables in the [`.devcontainer/devcontainer.env` file](https://code.visualstudio.com/docs/remote/containers-advanced#_option-2-use-an-env-file)
   - This file allows customization of the environment variables and the values needed for the terraform tasks.

3. Open the Command Palette with `Ctrl/CMD+Shift+P` or press <kbd>F1</kbd> and run **Remote-Containers: Reopen Folder in Container** to start using the definition.

4. VS Code tasks have been configured to run commonly used Terraform commands. The `test-project` folder includes a Terraform template that provisions a new Azure Resource Group and the commands can be run via `Ctrl/CMD+Shift+P` > `Tasks: Run Tasks`.
   ![Run Terraform Tasks](test-project/assets/Terraform_tasks.png)

A more detailed explanation of the tasks can be found in the next [section](#running-the-tasks).

## Running the Tasks

Once the environment settings are configured with the `.devcontainer/devcontainer.env`, you can begin executing terraform commands. VS Code tasks have been configured to run each of the commonly used terraform commands.

- `az login`: login to Azure and set your default subscription
- `terraform create backend`: create (if it does not exists) a remote azurerm backend (storage account)
- `terraform init`: installs plugins and connect to terraform remote backend
- `terraform format`: fix formatting issues
- `terraform lint`: fix linting issues
- `terraform validate`: check templates for syntax errors
- `terraform plan`: report what would be done with apply without actually deploying any resources
- `terraform apply`: deploy the terraform templates
- `terraform destroy`: destroy resources deployed with the templates

## References

- [Terraform Overview](https://www.terraform.io/intro/index.html)
- [Terraform Tutorials](https://learn.hashicorp.com/terraform?utm_source=terraform_io)
- [Terraform with Azure](https://docs.microsoft.com/en-us/azure/terraform/terraform-overview).
- [Terraform Extension](https://marketplace.visualstudio.com/items?itemName=HashiCorp.terraform)

## License

Copyright (c) Microsoft Corporation. All rights reserved.

Licensed under the MIT License. See [LICENSE](https://github.com/Microsoft/vscode-dev-containers/blob/master/LICENSE).<|MERGE_RESOLUTION|>--- conflicted
+++ resolved
@@ -8,12 +8,8 @@
 
 | Metadata | Value |  
 |----------|-------|
-<<<<<<< HEAD
 | *Contributors* | [Carlos Mendible](https://github.com/cmendible), [Charles Zipp](https://github.com/charleszipp), [Lila Molyva](https://github.com/norelina), [Tas Devani](https://github.com/tasdevani21)  |
-=======
-| *Contributors* | [Carlos Mendible](https://github.com/cmendible) |
 | *Categories* | Community, Azure, Other |
->>>>>>> 634e7bed
 | *Definition type* | Dockerfile |
 | *Works in Codespaces* | Yes |
 | *Container host OS support* | Linux, macOS, Windows |
@@ -30,14 +26,9 @@
 
 ```Dockerfile
 "arg": {
-<<<<<<< HEAD
    "TERRAFORM_VERSION": "0.14.5"
    "TFLINT_VERSION": "0.24.1",
-=======
-   "TERRAFORM_VERSION": "0.12.16"
-   "TFLINT_VERSION": "0.8.2",
    "TERRAGRUNT_VERSION": "0.28.1"
->>>>>>> 634e7bed
    "INSTALL_AZURE_CLI": "true",
    "INSTALL_DOCKER": "true",
    "INSTALL_NODE": "true"
